# SIMS Data Uploader

A tool for importing **school Excel data** (teaching records, attendance, student activities, awards, etc.) into a **MariaDB database** for reporting and analytics.

The uploader’s job is to:
- Clean and normalize messy Excel files (headers, blank columns, inconsistent structures).
- Load data into a **staging table** in MariaDB using fast bulk methods.
- Provide metadata (file hash, batch ID, ingestion time, source year) for tracking.
- Allow downstream tools (Power BI, dashboards, custom apps) to query and visualize the data.

---

## 📂 Project Structure

```
sims-uploader/
├── app/
│   ├── __init__.py             # Makes the ``app`` package importable
│   ├── config.py               # Centralized environment loading helpers
│   ├── prep_excel.py           # Excel → CSV preprocessor
│   └── ingest_excel.py         # CSV loader that bulk-ingests into staging tables
│
├── sql/
│   ├── sheet_ingest_config.sql # Configuration table for sheet→staging mappings
│   └── teach_record_raw.sql    # Example staging table DDL
│
├── uploads/                    # Drop source Excel/CSV files here (git-ignored contents)
│   └── .gitkeep
│
├── .env.example                # Template for local environment variables
├── requirements.txt            # Python dependencies
└── README.md                   # Project overview
```

---

## ⚙️ Setup

### Prerequisites
- Ubuntu 22.04+ with Git, Python 3.10+, MariaDB/MySQL
- Virtualenv (`python3 -m venv .venv`)
- Access to create/load into a MariaDB database

### Installation
```bash
git clone git@github.com:usacpcheung/sims-uploader.git
cd sims-uploader
python3 -m venv .venv
source .venv/bin/activate
pip install -r requirements.txt
cp .env.example .env  # then edit .env with your database credentials
mkdir -p uploads      # optional: ensure the uploads/ workspace exists
```

The `.env` file is loaded automatically by all ingestion tools via `app.config`, keeping credentials out of source code.

---

## 🚀 Usage

1. **Prepare Database**
   ```sql
   CREATE DATABASE SIMSdata CHARACTER SET utf8mb4 COLLATE utf8mb4_unicode_ci;
   USE SIMSdata;
   SOURCE sql/sheet_ingest_config.sql;
   SOURCE sql/teach_record_raw.sql;
   ```

2. **Preprocess Excel**
   ```bash
   source .venv/bin/activate
   python -m app.prep_excel uploads/your_file.xlsx
   ```
   Store raw spreadsheets under `uploads/` so related CSVs remain out of Git. The script reads `.env` for database access, then writes a cleaned `.csv` alongside the Excel file. Output filenames are suffixed with the spreadsheet's SHA-256 hash (e.g. `your_file.<hash>.csv`) so re-processing the same worksheet never overwrites previous exports. It exits immediately with a helpful message if any required `DB_...` variables are missing.

   The preprocessor inspects the target staging table schema (via `information_schema`) to determine which headers are mandatory. Columns listed under `required_columns` in the sheet configuration must appear in the spreadsheet, while metadata columns (e.g. `file_hash`) are ignored during validation. When running via the CLI, the tool prints `Missing required column(s): …` to `stderr` and exits with status code `2`. When `app.prep_excel.main` is imported and called from another service (e.g. a future web UI), a `MissingColumnsError` is raised; the exception exposes a `.missing_columns` tuple containing the absent header names so callers can surface a structured error to end users.

   Sheet configuration (sheet→staging-table mapping, metadata columns, and future options) is stored in `sheet_ingest_config`. Each row is scoped by `workbook_type` so different templates can reuse the same worksheet label without clashing. Register the worksheets you plan to ingest with simple SQL instead of editing Python:

   ```sql
   INSERT INTO sheet_ingest_config (
     workbook_type,
     sheet_name,
     staging_table,
     metadata_columns,
     required_columns,
     options
   )
   VALUES (
     'prototype_teaching_records',
     'TEACH_RECORD',
     'teach_record_raw',
     JSON_ARRAY('id', 'file_hash', 'batch_id', 'source_year', 'ingested_at'),
     JSON_ARRAY(
       '記錄狀態', '日期', '任教老師', '學生編號', '姓名', '英文姓名', '性別',
       '學生級別', '病房', '病床', '出勤 (來自出勤記錄輸入)', '出勤', '教學組別',
       '科目', '取代科目', '教授科目', '課程級別', '教材', '課題', '教學重點1',
       '教學重點2', '教學重點3', '教學重點4', '自定課題', '自定教學重點', '練習',
       '上課時數', '備註', '教學跟進/回饋'
     ),
     JSON_OBJECT('rename_last_subject', TRUE)
   )
   ON DUPLICATE KEY UPDATE
     staging_table = VALUES(staging_table),
     metadata_columns = VALUES(metadata_columns),
     required_columns = VALUES(required_columns),
     options = VALUES(options);
   ```

   The `required_columns` JSON array lets you explicitly state which business headers must be present for a given workbook type. Any other non-metadata columns can be treated as optional (for example, year-specific additions). The `options` JSON column toggles sheet-specific behaviours. For example, `rename_last_subject` controls whether unnamed trailing columns are renamed to “教授科目” and other blank unnamed columns are dropped—behaviour that only the prototype teaching-record sheet currently needs. Disable it by setting the flag to `FALSE` when registering other templates.

   Optional headers are automatically sanitized with a Unicode-aware rule that keeps Chinese (and other non-Latin) characters intact, replacing punctuation or whitespace with underscores and deduplicating repeated names. This ensures year-specific columns such as “教學跟進/回饋” become stable identifiers like “教學跟進_回饋” without losing their meaning.

   Narrative columns such as “自定教學重點”, “備註”, and “教學跟進/回饋” are provisioned as `TEXT` so that multi-paragraph feedback is not truncated during `LOAD DATA`. Run `SOURCE sql/migrations/20241009_extend_teach_record_text.sql;` against existing environments before loading workbooks that rely on the wider fields.

   To onboard a new Excel layout, create its staging table (e.g. `SOURCE sql/new_sheet_raw.sql;`) and insert the corresponding row into `sheet_ingest_config` with an appropriate `workbook_type`. The preprocessor will automatically pick up the mapping, query the live schema for required headers, and order columns to match the staging table on the next run—no code change required.

   ### Deduplication workflow

  - Each staging table should index `file_hash` for quick lookups (see `sql/teach_record_raw.sql` for the canonical non-unique `KEY`). Do **not** enforce uniqueness at the database level because the loader writes the same hash to every row from a workbook.
  - `app.prep_excel.main` hashes the original workbook before writing CSV output. If the hash already exists in the destination staging table, the script skips CSV generation and logs a warning to `stderr` so automated callers can gracefully short-circuit their pipelines. Keep this guard enabled to prevent duplicate uploads.
  - UI consumers should treat a duplicate submission as a no-op: surface a “file already uploaded” notice to the user, keep the previous ingestion metadata untouched, and avoid queuing a second `LOAD DATA INFILE` job.

   When a new hash is encountered, the CLI prints the generated CSV path (with hash suffix) and the checksum itself on separate lines. Callers can persist both values for auditing and downstream loading. Programmatic integrations can call `app.prep_excel.main(..., emit_stdout=False)` to suppress those prints while still receiving the `(csv_path, file_hash)` tuple. Services that own their database pooling can also provide `connection=` (or pass alternative `db_settings=`) so the preprocessor reuses existing credentials instead of opening new connections for each helper call.

3. **Bulk-load the cleaned CSV**
   ```bash
   python -m app.ingest_excel uploads/your_file.xlsx TEACH_RECORD --source-year 2024
   ```
   The loader reuses the preprocessor so duplicate uploads are detected by file
   hash before any database work begins. When a new hash is encountered the
   command bulk loads the generated CSV with `LOAD DATA LOCAL INFILE`, filling
   the `file_hash`, `batch_id`, `source_year`, and `ingested_at` metadata
   columns inside a single transaction. Provide `--batch-id` when you need to
   associate several uploads with the same identifier; otherwise a database-side
   `UUID()` is generated.

   > **Note:** MariaDB/MySQL must allow local file loads. Set
   > `local_infile=1` on the server (e.g. in `mysqld.cnf`) and ensure clients
<<<<<<< HEAD
   > enable it too (`local_infile=1`). The CLI passes the appropriate
   > PyMySQL flags automatically; if you connect through other tools, remember
   > to enable the same option.
=======
   > enable the same flag. The CLI passes `local_infile=True` (with the
   > accompanying client flag) automatically; if you connect through other
   > tools, remember to enable the option there as well.
>>>>>>> 4394e4a1

---

## 📊 Roadmap

- Support multiple Excel types (teaching records, attendance, activities, awards).
- Add a FastAPI web interface for uploads and monitoring.
- Normalize staging data into relational tables (e.g. `teachers`, `students`, `subjects`, `activities`).
- Connect with BI tools (Power BI, Superset, custom dashboards).
- Add Docker deployment option.

---

## 🛡️ Notes

- `.xlsx`, `.csv`, `.env`, and everything under `uploads/` are **ignored** by Git — do not commit real student/teacher data.
- Always use `utf8mb4` for safe Unicode (Chinese characters, emoji, etc.).
- Credentials go into a local `.env` file (never pushed to GitHub). When adding new FastAPI apps or CLI commands, import helpers from `app.config` so secrets remain centralized.<|MERGE_RESOLUTION|>--- conflicted
+++ resolved
@@ -137,15 +137,9 @@
 
    > **Note:** MariaDB/MySQL must allow local file loads. Set
    > `local_infile=1` on the server (e.g. in `mysqld.cnf`) and ensure clients
-<<<<<<< HEAD
    > enable it too (`local_infile=1`). The CLI passes the appropriate
    > PyMySQL flags automatically; if you connect through other tools, remember
    > to enable the same option.
-=======
-   > enable the same flag. The CLI passes `local_infile=True` (with the
-   > accompanying client flag) automatically; if you connect through other
-   > tools, remember to enable the option there as well.
->>>>>>> 4394e4a1
 
 ---
 
